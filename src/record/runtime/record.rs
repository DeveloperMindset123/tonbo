use std::sync::Arc;

use fusio::SeqRead;
use fusio_log::{Decode, Encode};

use super::{schema::DynSchema, wrapped_value, DataType, DynRecordRef, Value};
use crate::{
    cast_arc_value,
    record::{Record, RecordDecodeError, F32, F64},
};

#[derive(Debug)]
pub struct DynRecord {
    values: Vec<Value>,
    primary_index: usize,
}

#[allow(unused)]
impl DynRecord {
    pub fn new(values: Vec<Value>, primary_index: usize) -> Self {
        Self {
            values,
            primary_index,
        }
    }
}

impl Decode for DynRecord {
    type Error = RecordDecodeError;

    async fn decode<R>(reader: &mut R) -> Result<Self, Self::Error>
    where
        R: SeqRead,
    {
        let len = u32::decode(reader).await? as usize;
        let primary_index = u32::decode(reader).await? as usize;
        let mut values = vec![];
        // keep invariant for record: nullable --> Some(v); non-nullable --> v
        for i in 0..len {
            let mut col = Value::decode(reader).await?;
            if i != primary_index && !col.is_nullable() {
                col.value = match col.datatype() {
                    DataType::UInt8 => Arc::new(cast_arc_value!(col.value, Option<u8>).unwrap()),
                    DataType::UInt16 => Arc::new(cast_arc_value!(col.value, Option<u16>).unwrap()),
                    DataType::UInt32 => Arc::new(cast_arc_value!(col.value, Option<u32>).unwrap()),
                    DataType::UInt64 => Arc::new(cast_arc_value!(col.value, Option<u64>).unwrap()),
                    DataType::Int8 => Arc::new(cast_arc_value!(col.value, Option<i8>).unwrap()),
                    DataType::Int16 => Arc::new(cast_arc_value!(col.value, Option<i16>).unwrap()),
                    DataType::Int32 => Arc::new(cast_arc_value!(col.value, Option<i32>).unwrap()),
                    DataType::Int64 => Arc::new(cast_arc_value!(col.value, Option<i64>).unwrap()),
                    DataType::Float32 => Arc::new(cast_arc_value!(col.value, Option<F32>).unwrap()),
                    DataType::Float64 => Arc::new(cast_arc_value!(col.value, Option<F64>).unwrap()),
                    DataType::String => {
                        Arc::new(cast_arc_value!(col.value, Option<String>).clone().unwrap())
                    }
                    DataType::Boolean => {
                        Arc::new(cast_arc_value!(col.value, Option<bool>).unwrap())
                    }
                    DataType::Bytes => {
                        Arc::new(cast_arc_value!(col.value, Option<Vec<u8>>).clone().unwrap())
                    }
                    DataType::List(desc) => match desc.datatype {
                        DataType::UInt8 => {
                            Arc::new(cast_arc_value!(col.value, Option<Vec<u8>>).clone().unwrap())
                        }
                        DataType::UInt16 => Arc::new(
                            cast_arc_value!(col.value, Option<Vec<u16>>)
                                .clone()
                                .unwrap(),
                        ),
                        DataType::UInt32 => Arc::new(
                            cast_arc_value!(col.value, Option<Vec<u32>>)
                                .clone()
                                .unwrap(),
                        ),
                        DataType::UInt64 => Arc::new(
                            cast_arc_value!(col.value, Option<Vec<u64>>)
                                .clone()
                                .unwrap(),
                        ),
                        DataType::Int8 => {
                            Arc::new(cast_arc_value!(col.value, Option<Vec<i8>>).clone().unwrap())
                        }
                        DataType::Int16 => Arc::new(
                            cast_arc_value!(col.value, Option<Vec<i16>>)
                                .clone()
                                .unwrap(),
                        ),
                        DataType::Int32 => Arc::new(
                            cast_arc_value!(col.value, Option<Vec<i32>>)
                                .clone()
                                .unwrap(),
                        ),
                        DataType::Int64 => Arc::new(
                            cast_arc_value!(col.value, Option<Vec<i64>>)
                                .clone()
                                .unwrap(),
                        ),
                        DataType::String => Arc::new(
                            cast_arc_value!(col.value, Option<Vec<String>>)
                                .clone()
                                .unwrap(),
                        ),
                        DataType::Boolean => Arc::new(
                            cast_arc_value!(col.value, Option<Vec<bool>>)
                                .clone()
                                .unwrap(),
                        ),
                        DataType::Bytes => Arc::new(
                            cast_arc_value!(col.value, Option<Vec<Vec<u8>>>)
                                .clone()
                                .unwrap(),
                        ),
                        DataType::List(_) => {
                            unimplemented!("Vec<Vec<T>> is not supporte yet")
                        }
                    },
                };
            }
            values.push(col);
        }

        Ok(DynRecord {
            values,
            primary_index,
        })
    }
}

impl Record for DynRecord {
    type Schema = DynSchema;

    type Ref<'r> = DynRecordRef<'r>;

    fn as_record_ref(&self) -> Self::Ref<'_> {
        let mut columns = vec![];
        for (idx, col) in self.values.iter().enumerate() {
            let datatype = col.datatype();
            let is_nullable = col.is_nullable();
<<<<<<< HEAD
            let value = if idx != self.primary_index && !is_nullable {
                wrapped_value(datatype, &col.value)
            } else {
                col.value.clone()
            };
=======
            let mut value = col.value.clone();
            if idx != self.primary_index && !is_nullable {
                value = match datatype {
                    DataType::UInt8 => Arc::new(Some(*cast_arc_value!(col.value, u8))),
                    DataType::UInt16 => Arc::new(Some(*cast_arc_value!(col.value, u16))),
                    DataType::UInt32 => Arc::new(Some(*cast_arc_value!(col.value, u32))),
                    DataType::UInt64 => Arc::new(Some(*cast_arc_value!(col.value, u64))),
                    DataType::Int8 => Arc::new(Some(*cast_arc_value!(col.value, i8))),
                    DataType::Int16 => Arc::new(Some(*cast_arc_value!(col.value, i16))),
                    DataType::Int32 => Arc::new(Some(*cast_arc_value!(col.value, i32))),
                    DataType::Int64 => Arc::new(Some(*cast_arc_value!(col.value, i64))),
                    DataType::Float32 => Arc::new(Some(*cast_arc_value!(col.value, F32))),
                    DataType::Float64 => Arc::new(Some(*cast_arc_value!(col.value, F64))),
                    DataType::String => {
                        Arc::new(Some(cast_arc_value!(col.value, String).to_owned()))
                    }
                    DataType::Boolean => Arc::new(Some(*cast_arc_value!(col.value, bool))),
                    DataType::Bytes => {
                        Arc::new(Some(cast_arc_value!(col.value, Vec<u8>).to_owned()))
                    }
                };
            }
>>>>>>> 4f22d420

            columns.push(Value::new(
                datatype.clone(),
                col.desc.name.to_owned(),
                value,
                is_nullable,
            ));
        }
        DynRecordRef::new(columns, self.primary_index)
    }

    fn size(&self) -> usize {
        self.values.iter().fold(0, |acc, col| acc + col.size())
    }
}

/// Creates a [`DynRecord`] from slice of values and primary key index, suitable for rapid
/// testing and development.
///
/// ## Example:
///
/// ```no_run
/// // dyn_record!(
/// //      (name, type, nullable, value),
/// //         ......
/// //      (name, type, nullable, value),
/// //      primary_key_index
/// // );
/// use tonbo::dyn_record;
///
/// let record = dyn_record!(
///     ("foo", String, false, "hello".to_owned()),
///     ("bar", Int32, true, 1_i32),
///     ("baz", UInt64, true, 1_u64),
///     0
/// );
/// ```
#[macro_export]
macro_rules! dyn_record {
    ($(($name: expr, $type: ident, $nullable: expr, $value: expr)),*, $primary: literal) => {
        {
            $crate::record::DynRecord::new(
                vec![
                    $(
                        $crate::record::Value::new(
                            $crate::record::DataType::$type,
                            $name.into(),
                            std::sync::Arc::new($value),
                            $nullable,
                        ),
                    )*
                ],
                $primary,
            )
        }
    }
}

#[cfg(test)]
pub(crate) mod test {
    use std::{io::Cursor, sync::Arc};

    use fusio_log::{Decode, Encode};

    use super::{DynRecord, DynSchema};
    use crate::{
        dyn_schema,
<<<<<<< HEAD
        record::{DataType, Record, Value, ValueDesc},
=======
        record::{F32, F64},
>>>>>>> 4f22d420
    };

    #[allow(unused)]
    pub(crate) fn test_dyn_item_schema() -> DynSchema {
        dyn_schema!(
            ("id", Int64, false),
            ("age", Int8, true),
            ("height", Int16, true),
            ("weight", Int32, false),
            ("name", String, false),
            ("email", String, true),
            ("enabled", Boolean, false),
            ("bytes", Bytes, true),
            ("grade", Float32, false),
            ("price", Float64, true),
            0
        )
    }

    #[allow(unused)]
    pub(crate) fn test_dyn_items() -> Vec<DynRecord> {
        let mut items = vec![];
        for i in 0..50 {
            let mut record = dyn_record!(
                ("id", Int64, false, i as i64),
                ("age", Int8, true, Some(i as i8)),
                ("height", Int16, true, Some(i as i16 * 20)),
                ("weight", Int32, false, i * 200_i32),
                ("name", String, false, i.to_string()),
                ("email", String, true, Some(format!("{}@tonbo.io", i))),
                ("enabled", Boolean, false, i % 2 == 0),
                ("bytes", Bytes, true, Some(i.to_le_bytes().to_vec())),
                ("grade", Float32, false, F32::from(i as f32 * 1.11)),
                ("price", Float64, true, Some(F64::from(i as f64 * 1.01))),
                0
            );
            if i >= 45 {
                record.values[2].value = Arc::<Option<i16>>::new(None);
            }

            items.push(record);
        }
        items
    }

    #[test]
    fn test_dyn_record_ref() {
        {
            let desc = ValueDesc::new("".into(), DataType::String, false);
            let record = DynRecord::new(
                vec![
                    Value::new(DataType::UInt32, "id".into(), Arc::new(1_u32), false),
                    Value::new(
                        DataType::List(Arc::new(desc.clone())),
                        "strs".to_string(),
                        Arc::new(vec![
                            "abc".to_string(),
                            "xyz".to_string(),
                            "tonbo".to_string(),
                        ]),
                        false,
                    ),
                    Value::new(
                        DataType::List(Arc::new(desc.clone())),
                        "strs_option".to_string(),
                        Arc::new(Some(vec![
                            "abc".to_string(),
                            "xyz".to_string(),
                            "tonbo".to_string(),
                        ])),
                        true,
                    ),
                ],
                0,
            );

            let record_ref = record.as_record_ref();
            assert_eq!(
                record_ref.columns.get(1).unwrap(),
                &Value::new(
                    DataType::List(Arc::new(desc.clone())),
                    "strs".to_string(),
                    Arc::new(Some(vec![
                        "abc".to_string(),
                        "xyz".to_string(),
                        "tonbo".to_string(),
                    ])),
                    false,
                )
            );
            assert_eq!(
                record_ref.columns.get(2).unwrap(),
                &Value::new(
                    DataType::List(Arc::new(desc.clone())),
                    "strs".to_string(),
                    Arc::new(Some(vec![
                        "abc".to_string(),
                        "xyz".to_string(),
                        "tonbo".to_string(),
                    ])),
                    true,
                )
            )
        }
        {
            let record = DynRecord::new(
                vec![
                    Value::new(DataType::UInt32, "id".into(), Arc::new(1_u32), false),
                    Value::new(
                        DataType::List(Arc::new(ValueDesc::new(
                            "".into(),
                            DataType::Boolean,
                            false,
                        ))),
                        "bools".to_string(),
                        Arc::new(vec![true, false, false, true]),
                        false,
                    ),
                    Value::new(
                        DataType::List(Arc::new(ValueDesc::new("".into(), DataType::Bytes, true))),
                        "bytes".to_string(),
                        Arc::new(Some(vec![
                            vec![0_u8, 1, 2, 3],
                            vec![10, 11, 12, 13],
                            vec![20, 21, 22, 23],
                        ])),
                        true,
                    ),
                ],
                0,
            );

            let record_ref = record.as_record_ref();
            assert_eq!(
                record_ref.columns.get(1).unwrap(),
                &Value::new(
                    DataType::List(Arc::new(ValueDesc::new(
                        "".into(),
                        DataType::Boolean,
                        false,
                    ))),
                    "bools".to_string(),
                    Arc::new(Some(vec![true, false, false, true])),
                    false,
                )
            );
            assert_eq!(
                record_ref.columns.get(2).unwrap(),
                &Value::new(
                    DataType::List(Arc::new(ValueDesc::new("".into(), DataType::Bytes, true))),
                    "bytes".to_string(),
                    Arc::new(Some(vec![
                        vec![0_u8, 1, 2, 3],
                        vec![10, 11, 12, 13],
                        vec![20, 21, 22, 23],
                    ])),
                    true,
                )
            )
        }
    }

    #[tokio::test]
    async fn test_encode_encode_dyn_record_list() {
        use tokio::io::AsyncSeekExt;

        {
            let desc = ValueDesc::new("".into(), DataType::String, false);
            let record = DynRecord::new(
                vec![
                    Value::new(DataType::UInt32, "id".into(), Arc::new(1_u32), false),
                    Value::new(
                        DataType::List(Arc::new(desc.clone())),
                        "strs".to_string(),
                        Arc::new(vec![
                            "abc".to_string(),
                            "xyz".to_string(),
                            "tonbo".to_string(),
                        ]),
                        false,
                    ),
                    Value::new(
                        DataType::List(Arc::new(desc.clone())),
                        "strs_option".to_string(),
                        Arc::new(Some(vec![
                            "abc".to_string(),
                            "xyz".to_string(),
                            "tonbo".to_string(),
                        ])),
                        true,
                    ),
                ],
                0,
            );

            let mut source = vec![];
            let mut cursor = Cursor::new(&mut source);
            let record_ref = record.as_record_ref();
            record_ref.encode(&mut cursor).await.unwrap();

            cursor.seek(std::io::SeekFrom::Start(0)).await.unwrap();
            let decoded = DynRecord::decode(&mut cursor).await.unwrap();
            assert_eq!(decoded.values, record.values);
        }

        {
            let record = DynRecord::new(
                vec![
                    Value::new(DataType::UInt32, "id".into(), Arc::new(1_u32), false),
                    Value::new(
                        DataType::List(Arc::new(ValueDesc::new(
                            "".into(),
                            DataType::Boolean,
                            false,
                        ))),
                        "bools".to_string(),
                        Arc::new(vec![true, false, false, false, true]),
                        false,
                    ),
                    Value::new(
                        DataType::List(Arc::new(ValueDesc::new("".into(), DataType::Bytes, false))),
                        "bytes".to_string(),
                        Arc::new(Some(vec![
                            vec![1_u8, 2, 3, 4],
                            vec![11, 22, 23, 24],
                            vec![31, 32, 33, 34],
                        ])),
                        true,
                    ),
                    Value::new(
                        DataType::List(Arc::new(ValueDesc::new("".into(), DataType::Int64, true))),
                        "none".to_string(),
                        Arc::new(None::<Vec<i64>>),
                        true,
                    ),
                ],
                0,
            );

            let mut source = vec![];
            let mut cursor = Cursor::new(&mut source);
            let record_ref = record.as_record_ref();
            record_ref.encode(&mut cursor).await.unwrap();

            cursor.seek(std::io::SeekFrom::Start(0)).await.unwrap();
            let decoded = DynRecord::decode(&mut cursor).await.unwrap();
            assert_eq!(decoded.values, record.values);
        }
    }
}<|MERGE_RESOLUTION|>--- conflicted
+++ resolved
@@ -96,6 +96,16 @@
                                 .clone()
                                 .unwrap(),
                         ),
+                        DataType::Float32 => Arc::new(
+                            cast_arc_value!(col.value, Option<Vec<F32>>)
+                                .clone()
+                                .unwrap(),
+                        ),
+                        DataType::Float64 => Arc::new(
+                            cast_arc_value!(col.value, Option<Vec<F64>>)
+                                .clone()
+                                .unwrap(),
+                        ),
                         DataType::String => Arc::new(
                             cast_arc_value!(col.value, Option<Vec<String>>)
                                 .clone()
@@ -137,36 +147,11 @@
         for (idx, col) in self.values.iter().enumerate() {
             let datatype = col.datatype();
             let is_nullable = col.is_nullable();
-<<<<<<< HEAD
             let value = if idx != self.primary_index && !is_nullable {
                 wrapped_value(datatype, &col.value)
             } else {
                 col.value.clone()
             };
-=======
-            let mut value = col.value.clone();
-            if idx != self.primary_index && !is_nullable {
-                value = match datatype {
-                    DataType::UInt8 => Arc::new(Some(*cast_arc_value!(col.value, u8))),
-                    DataType::UInt16 => Arc::new(Some(*cast_arc_value!(col.value, u16))),
-                    DataType::UInt32 => Arc::new(Some(*cast_arc_value!(col.value, u32))),
-                    DataType::UInt64 => Arc::new(Some(*cast_arc_value!(col.value, u64))),
-                    DataType::Int8 => Arc::new(Some(*cast_arc_value!(col.value, i8))),
-                    DataType::Int16 => Arc::new(Some(*cast_arc_value!(col.value, i16))),
-                    DataType::Int32 => Arc::new(Some(*cast_arc_value!(col.value, i32))),
-                    DataType::Int64 => Arc::new(Some(*cast_arc_value!(col.value, i64))),
-                    DataType::Float32 => Arc::new(Some(*cast_arc_value!(col.value, F32))),
-                    DataType::Float64 => Arc::new(Some(*cast_arc_value!(col.value, F64))),
-                    DataType::String => {
-                        Arc::new(Some(cast_arc_value!(col.value, String).to_owned()))
-                    }
-                    DataType::Boolean => Arc::new(Some(*cast_arc_value!(col.value, bool))),
-                    DataType::Bytes => {
-                        Arc::new(Some(cast_arc_value!(col.value, Vec<u8>).to_owned()))
-                    }
-                };
-            }
->>>>>>> 4f22d420
 
             columns.push(Value::new(
                 datatype.clone(),
@@ -227,6 +212,7 @@
 
 #[cfg(test)]
 pub(crate) mod test {
+    use core::f32;
     use std::{io::Cursor, sync::Arc};
 
     use fusio_log::{Decode, Encode};
@@ -234,11 +220,7 @@
     use super::{DynRecord, DynSchema};
     use crate::{
         dyn_schema,
-<<<<<<< HEAD
-        record::{DataType, Record, Value, ValueDesc},
-=======
-        record::{F32, F64},
->>>>>>> 4f22d420
+        record::{DataType, Record, Value, ValueDesc, F32, F64},
     };
 
     #[allow(unused)]
@@ -333,7 +315,7 @@
                 record_ref.columns.get(2).unwrap(),
                 &Value::new(
                     DataType::List(Arc::new(desc.clone())),
-                    "strs".to_string(),
+                    "strs_option".to_string(),
                     Arc::new(Some(vec![
                         "abc".to_string(),
                         "xyz".to_string(),
@@ -399,6 +381,79 @@
                 )
             )
         }
+
+        {
+            let record = DynRecord::new(
+                vec![
+                    Value::new(DataType::UInt32, "id".into(), Arc::new(1_u32), false),
+                    Value::new(
+                        DataType::List(Arc::new(ValueDesc::new(
+                            "".into(),
+                            DataType::Float32,
+                            false,
+                        ))),
+                        "f32s".to_string(),
+                        Arc::new(vec![
+                            F32::from(1.0_f32),
+                            F32::from(f32::NAN),
+                            F32::from(f32::INFINITY),
+                            F32::from(-0.1_f32),
+                        ]),
+                        false,
+                    ),
+                    Value::new(
+                        DataType::List(Arc::new(ValueDesc::new(
+                            "".into(),
+                            DataType::Float64,
+                            true,
+                        ))),
+                        "f64s".to_string(),
+                        Arc::new(Some(vec![
+                            F64::from(1.0_f64),
+                            F64::from(f64::NAN),
+                            F64::from(f64::INFINITY),
+                            F64::from(-0.1_f64),
+                        ])),
+                        true,
+                    ),
+                ],
+                0,
+            );
+
+            let record_ref = record.as_record_ref();
+            assert_eq!(
+                record_ref.columns.get(1).unwrap(),
+                &Value::new(
+                    DataType::List(Arc::new(ValueDesc::new(
+                        "".into(),
+                        DataType::Float32,
+                        false,
+                    ))),
+                    "f32s".to_string(),
+                    Arc::new(Some(vec![
+                        F32::from(1.0),
+                        F32::from(f32::NAN),
+                        F32::from(f32::INFINITY),
+                        F32::from(-0.1),
+                    ])),
+                    false,
+                )
+            );
+            assert_eq!(
+                record_ref.columns.get(2).unwrap(),
+                &Value::new(
+                    DataType::List(Arc::new(ValueDesc::new("".into(), DataType::Float64, true))),
+                    "f64s".to_string(),
+                    Arc::new(Some(vec![
+                        F64::from(1.0_f64),
+                        F64::from(f64::NAN),
+                        F64::from(f64::INFINITY),
+                        F64::from(-0.1_f64),
+                    ])),
+                    true,
+                )
+            )
+        }
     }
 
     #[tokio::test]
@@ -487,5 +542,53 @@
             let decoded = DynRecord::decode(&mut cursor).await.unwrap();
             assert_eq!(decoded.values, record.values);
         }
+
+        {
+            let record = DynRecord::new(
+                vec![
+                    Value::new(DataType::UInt32, "id".into(), Arc::new(1_u32), false),
+                    Value::new(
+                        DataType::List(Arc::new(ValueDesc::new(
+                            "".into(),
+                            DataType::Float64,
+                            false,
+                        ))),
+                        "f64s".to_string(),
+                        Arc::new(vec![
+                            F64::from(1.0_f64),
+                            F64::from(f64::NAN),
+                            F64::from(f64::INFINITY),
+                            F64::from(-0.1_f64),
+                        ]),
+                        false,
+                    ),
+                    Value::new(
+                        DataType::List(Arc::new(ValueDesc::new(
+                            "".into(),
+                            DataType::Float32,
+                            false,
+                        ))),
+                        "f32s".to_string(),
+                        Arc::new(Some(vec![
+                            F32::from(1.0_f32),
+                            F32::from(f32::NAN),
+                            F32::from(f32::INFINITY),
+                            F32::from(-0.1_f32),
+                        ])),
+                        true,
+                    ),
+                ],
+                0,
+            );
+
+            let mut source = vec![];
+            let mut cursor = Cursor::new(&mut source);
+            let record_ref = record.as_record_ref();
+            record_ref.encode(&mut cursor).await.unwrap();
+
+            cursor.seek(std::io::SeekFrom::Start(0)).await.unwrap();
+            let decoded = DynRecord::decode(&mut cursor).await.unwrap();
+            assert_eq!(decoded.values, record.values);
+        }
     }
 }