--- conflicted
+++ resolved
@@ -3,13 +3,9 @@
 
 use arrow::{
     array::{
-<<<<<<< HEAD
-        Array, BooleanArray, GenericBinaryArray, Int16Array, Int32Array, Int64Array, Int8Array,
-        ListArray, StringArray, UInt16Array, UInt32Array, UInt64Array, UInt8Array,
-=======
-        BooleanArray, Float32Array, Float64Array, GenericBinaryArray, Int16Array, Int32Array,
-        Int64Array, Int8Array, StringArray, UInt16Array, UInt32Array, UInt64Array, UInt8Array,
->>>>>>> 4f22d420
+        Array, BooleanArray, Float32Array, Float64Array, GenericBinaryArray, Int16Array,
+        Int32Array, Int64Array, Int8Array, ListArray, StringArray, UInt16Array, UInt32Array,
+        UInt64Array, UInt8Array,
     },
     buffer::OffsetBuffer,
     datatypes::{DataType as ArrowDataType, Field, FieldRef},
@@ -18,14 +14,10 @@
 use fusio_log::{Decode, DecodeError, Encode};
 
 use super::DataType;
-<<<<<<< HEAD
 use crate::{
     cast_arc_value,
-    record::{Key, KeyRef},
+    record::{Key, KeyRef, F32, F64},
 };
-=======
-use crate::record::{Key, KeyRef, F32, F64};
->>>>>>> 4f22d420
 
 #[derive(Debug, Clone)]
 pub struct ValueDesc {
@@ -110,6 +102,8 @@
                     DataType::Int16 => ArrowDataType::Int16,
                     DataType::Int32 => ArrowDataType::Int32,
                     DataType::Int64 => ArrowDataType::Int64,
+                    DataType::Float32 => ArrowDataType::Float32,
+                    DataType::Float64 => ArrowDataType::Float64,
                     DataType::String => ArrowDataType::Utf8,
                     DataType::Boolean => ArrowDataType::Boolean,
                     DataType::Bytes => ArrowDataType::Binary,
@@ -237,6 +231,18 @@
                     datatype,
                     name,
                     Arc::<Option<Vec<i64>>>::new(None),
+                    is_nullable,
+                ),
+                DataType::Float32 => Self::new(
+                    datatype,
+                    name,
+                    Arc::<Option<Vec<f32>>>::new(None),
+                    is_nullable,
+                ),
+                DataType::Float64 => Self::new(
+                    datatype,
+                    name,
+                    Arc::<Option<Vec<f64>>>::new(None),
                     is_nullable,
                 ),
                 DataType::String => Self::new(
@@ -289,6 +295,8 @@
         DataType::Int16 => Arc::new(Some(*cast_arc_value!(value, i16))),
         DataType::Int32 => Arc::new(Some(*cast_arc_value!(value, i32))),
         DataType::Int64 => Arc::new(Some(*cast_arc_value!(value, i64))),
+        DataType::Float32 => Arc::new(Some(*cast_arc_value!(value, F32))),
+        DataType::Float64 => Arc::new(Some(*cast_arc_value!(value, F64))),
         DataType::String => Arc::new(Some(cast_arc_value!(value, String).to_owned())),
         DataType::Boolean => Arc::new(Some(*cast_arc_value!(value, bool))),
         DataType::Bytes => Arc::new(Some(cast_arc_value!(value, Vec<u8>).to_owned())),
@@ -301,6 +309,8 @@
             DataType::Int16 => Arc::new(Some(cast_arc_value!(value, Vec<i16>).to_owned())),
             DataType::Int32 => Arc::new(Some(cast_arc_value!(value, Vec<i32>).to_owned())),
             DataType::Int64 => Arc::new(Some(cast_arc_value!(value, Vec<i64>).to_owned())),
+            DataType::Float32 => Arc::new(Some(cast_arc_value!(value, Vec<F32>).to_owned())),
+            DataType::Float64 => Arc::new(Some(cast_arc_value!(value, Vec<F64>).to_owned())),
             DataType::String => Arc::new(Some(cast_arc_value!(value, Vec<String>).to_owned())),
             DataType::Boolean => Arc::new(Some(cast_arc_value!(value, Vec<bool>).to_owned())),
             DataType::Bytes => Arc::new(Some(cast_arc_value!(value, Vec<Vec<u8>>).to_owned())),
@@ -347,7 +357,8 @@
 
         impl PartialEq for Value {
             fn eq(&self, other: &Self) -> bool {
-                self.datatype() == other.datatype()
+                self.name() == other.name()
+                && self.datatype() == other.datatype()
                 && self.is_nullable() == other.is_nullable()
                 && match self.datatype() {
                         $(
@@ -410,6 +421,7 @@
         impl Debug for Value {
             fn fmt(&self, f: &mut std::fmt::Formatter<'_>) -> std::fmt::Result {
                 let mut debug_struct = f.debug_struct("Value");
+                debug_struct.field("name", &self.name());
                 match self.datatype() {
                     $(
                         DataType::$DataType => {
@@ -512,6 +524,12 @@
                                     Arc::new($Array::from_iter_values(cast_arc_value!(self.value, Vec<$Type>).clone()))
                                 }
                             )*
+                            DataType::Float32 => {
+                                Arc::new(Float32Array::from_iter_values(cast_arc_value!(self.value, Vec<f32>).clone()))
+                            },
+                            DataType::Float64 => {
+                                Arc::new(Float64Array::from_iter_values(cast_arc_value!(self.value, Vec<f64>).clone()))
+                            },
                             DataType::Boolean => {
                                 Arc::new(BooleanArray::from(cast_arc_value!(self.value, Vec<bool>).clone()))
                             },
@@ -695,68 +713,9 @@
     }
 }
 
-<<<<<<< HEAD
 impl From<&ValueDesc> for Field {
     fn from(col: &ValueDesc) -> Self {
         col.arrow_field()
-=======
-impl Value {
-    fn tag(datatype: DataType) -> u8 {
-        match datatype {
-            DataType::UInt8 => 0,
-            DataType::UInt16 => 1,
-            DataType::UInt32 => 2,
-            DataType::UInt64 => 3,
-            DataType::Int8 => 4,
-            DataType::Int16 => 5,
-            DataType::Int32 => 6,
-            DataType::Int64 => 7,
-            DataType::String => 8,
-            DataType::Boolean => 9,
-            DataType::Bytes => 10,
-            DataType::Float32 => 11,
-            DataType::Float64 => 12,
-        }
-    }
-
-    fn tag_to_datatype(tag: u8) -> DataType {
-        match tag {
-            0 => DataType::UInt8,
-            1 => DataType::UInt16,
-            2 => DataType::UInt32,
-            3 => DataType::UInt64,
-            4 => DataType::Int8,
-            5 => DataType::Int16,
-            6 => DataType::Int32,
-            7 => DataType::Int64,
-            8 => DataType::String,
-            9 => DataType::Boolean,
-            10 => DataType::Bytes,
-            11 => DataType::Float32,
-            12 => DataType::Float64,
-            _ => panic!("invalid datatype tag"),
-        }
-    }
-}
-
-impl From<&ValueDesc> for Field {
-    fn from(col: &ValueDesc) -> Self {
-        match col.datatype {
-            DataType::UInt8 => Field::new(&col.name, ArrowDataType::UInt8, col.is_nullable),
-            DataType::UInt16 => Field::new(&col.name, ArrowDataType::UInt16, col.is_nullable),
-            DataType::UInt32 => Field::new(&col.name, ArrowDataType::UInt32, col.is_nullable),
-            DataType::UInt64 => Field::new(&col.name, ArrowDataType::UInt64, col.is_nullable),
-            DataType::Int8 => Field::new(&col.name, ArrowDataType::Int8, col.is_nullable),
-            DataType::Int16 => Field::new(&col.name, ArrowDataType::Int16, col.is_nullable),
-            DataType::Int32 => Field::new(&col.name, ArrowDataType::Int32, col.is_nullable),
-            DataType::Int64 => Field::new(&col.name, ArrowDataType::Int64, col.is_nullable),
-            DataType::Float32 => Field::new(&col.name, ArrowDataType::Float32, col.is_nullable),
-            DataType::Float64 => Field::new(&col.name, ArrowDataType::Float64, col.is_nullable),
-            DataType::String => Field::new(&col.name, ArrowDataType::Utf8, col.is_nullable),
-            DataType::Boolean => Field::new(&col.name, ArrowDataType::Boolean, col.is_nullable),
-            DataType::Bytes => Field::new(&col.name, ArrowDataType::Binary, col.is_nullable),
-        }
->>>>>>> 4f22d420
     }
 }
 
@@ -791,7 +750,6 @@
 implement_key_col!(
     { u8, UInt8, UInt8Array }, { u16, UInt16, UInt16Array }, { u32, UInt32, UInt32Array }, { u64, UInt64, UInt64Array },
     { i8, Int8, Int8Array }, { i16, Int16, Int16Array }, { i32, Int32, Int32Array }, { i64, Int64, Int64Array }
-    // { F32, Float32, Float32Array }, { F64, Float64, Float64Array }
 );
 for_datatype! { implement_col }
 for_datatype! { implement_decode_col }
