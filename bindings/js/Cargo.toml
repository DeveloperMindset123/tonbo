--- conflicted
+++ resolved
@@ -26,11 +26,7 @@
 wasm-bindgen-test = "0.3.9"
 wasm-streams = "0.4.2"
 web-sys = { version = "0.3", features = ["console"] }
-<<<<<<< HEAD
-fusio = { version = "0.3.8", default-features = false, features = [
-=======
 fusio = { git = "https://github.com/tonbo-io/fusio", rev = "278eb79091b24df29eb9f3ac78ae6c3305ea3ee6", version = "0.3.7", default-features = false, features = [
->>>>>>> 4f22d420
     "dyn",
     "bytes",
     "opfs",
